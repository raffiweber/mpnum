language: python
env:
    global:
    -GH_REF: github.com/dseuss/mpnum.git
<<<<<<< HEAD
notifications:
    email: false
=======
branches:
    only:
        - master
        - failing-travis

>>>>>>> 5b3081d8
python:
    - '2.7'
    - '3.3'
    - '3.4'
    - '3.5'

before_install:
    # conda setup stolen from https://github.com/Jorge-C/ordination/blob/master/.travis.yml
    - wget https://repo.continuum.io/miniconda/Miniconda-latest-Linux-x86_64.sh -O miniconda.sh
    - chmod +x miniconda.sh
    - ./miniconda.sh -b -p /home/travis/conda
    - export PATH=/home/travis/conda/bin:$PATH
    # Update conda itself
    - conda update --yes conda
    # The next couple lines fix a crash with multiprocessing on Travis and are not specific to using Miniconda
    - sudo rm -rf /dev/shm
    - sudo ln -s /run/shm /dev/shm

install:
    - conda create --yes -n env_name python=$TRAVIS_PYTHON_VERSION pip numpy scipy
    - conda remove --yes mkl || true
    - source activate env_name
    - pip install .
    - pip freeze

script:
    - travis_wait 10 python setup.py test --selector=1<|MERGE_RESOLUTION|>--- conflicted
+++ resolved
@@ -2,16 +2,10 @@
 env:
     global:
     -GH_REF: github.com/dseuss/mpnum.git
-<<<<<<< HEAD
+
 notifications:
     email: false
-=======
-branches:
-    only:
-        - master
-        - failing-travis
 
->>>>>>> 5b3081d8
 python:
     - '2.7'
     - '3.3'
