# encoding: utf-8


from __future__ import division, print_function

import itertools as it
from inspect import isfunction

import numpy as np
import pytest as pt
from numpy.testing import assert_array_almost_equal, assert_array_equal
from six.moves import range, zip, zip_longest
from _pytest.mark import matchmark

import mpnum.mparray as mp
import mpnum.povm as povm
import mpnum.povm.mppovm as mppovm
import mpnum.factory as factory
import mpnum.mpsmpo as mpsmpo
from mpnum import _tools

ALL_POVMS = {name: constructor for name, constructor in povm.__dict__.items()
             if name.endswith('_povm') and isfunction(constructor)}

# nr_sites, startsite, local_dim
MPPOVM_PARAM = [
    (4, 0, 2), (5, 0, 3), (5, 1, 2), (6, 1, 2),
    pt.mark.long((7, 1, 2)), pt.mark.long((8, 2, 2)), pt.mark.long((6, 1, 3))
]

# --------------------------------------------------------------
# Many tests in this module have a NON-ZERO FAILURE PROBABILITY.
# --------------------------------------------------------------
#
# It is not guaranteed that probabilities will be estimated to within
# the thresholds used in the tests. Exceptions should have a low
# probability.
#
# TODO: Many tests in this module basically check that "estimation
# error becomes smaller as the number of samples increases". Usually,
# we check that the estimation error is smaller than a constant times
# 1/sqrt(number of samples) (cf. e.g. central limit theorem or
# variance of the estimator). This is a basic consistency check but
# far from a statistical correctness check, which would be desirable.
#
# method, n_samples
MPPOVM_SAMPLE_PARAM = [
    ('direct', 100), ('cond', 100), pt.mark.long(('cond', 1000)),
    ('direct', 2500), pt.mark.long(('direct', 10000)),
    pt.mark.long(('direct', 40000)), pt.mark.long(('direct', 80000))
]


def mp_from_array_repeat(array, nr_sites):
    """Generate a MPA representation of the `nr_sites`-fold tensor product of
    array.
    """
    mpa = mp.MPArray.from_array(array)
    return mp.outer(it.repeat(mpa, nr_sites))


@pt.fixture(params=['random', 'pauli'])
def nopovm(request, local_dim, rgen):
    """Provide different POVMs and non-POVMs for testing

    We provide instances of :class:`povm.localpovm.POVM` with the
    following elements:

    * `pauli`: Generated by :func:`povm.pauli_povm()`

    * `random`: Random (non-Hermitian, non-positive) elements for
      testing. (These elements do not constitute a POVM. We use them
      to distinguish elem.conj() from elem.T in our code.)

    """
    nopovm_name = request.param
    if nopovm_name == 'pauli':
        return povm.pauli_povm(local_dim)
    elif nopovm_name == 'random':
        d = local_dim
        return povm.localpovm.POVM(factory._zrandn((2 * d**2, d, d), rgen))
    else:
        raise ValueError('Unknown fixture name {}'.format(nopovm_name))


<<<<<<< HEAD
@pt.mark.parametrize('nr_sites, local_dim', [(5, 2), (4, 3), (3, 4)])
def test_mppovm_iter(nr_sites, nopovm):
    # Check that MPPovm.__iter__ returns the local tensors we expect
    # for an MPA.
    want_lt = nopovm._elements[None, ..., None]
    mpp = povm.MPPovm.from_local_povm(nopovm, width=nr_sites)
    for lt in mpp:
        assert_array_equal(lt, want_lt)


=======
>>>>>>> 640a5f27
@pt.mark.parametrize('dim', [(2), (3), (6), (7)])
def test_povm_normalization_ic(dim):
    for name, constructor in ALL_POVMS.items():
        # Check that the POVM is normalized: elements must sum to the identity
        current_povm = constructor(dim)
        element_sum = sum(iter(current_povm))
        assert_array_almost_equal(element_sum, np.eye(dim))

        # Check that the attribute that says whether the POVM is IC is correct.
        linear_inversion_recons = np.dot(current_povm.linear_inversion_map,
                                         current_povm.probability_map)
        if current_povm.informationally_complete:
            assert_array_almost_equal(
                linear_inversion_recons, np.eye(dim**2),
                err_msg='POVM {} is not informationally complete'.format(name))
        else:
            assert np.abs(linear_inversion_recons - np.eye(dim**2)).max() > 0.1, \
                'POVM {} is informationally complete'.format(name)


@pt.mark.parametrize('nr_sites, local_dim, bond_dim',
                     [(6, 2, 7), (3, 3, 3), (3, 6, 3), (3, 7, 4)])
def test_povm_ic_mpa(nr_sites, local_dim, bond_dim, rgen):
    # Check that the tensor product of the PauliGen POVM is IC.
    paulis = povm.pauli_povm(local_dim)
    inv_map = mp_from_array_repeat(paulis.linear_inversion_map, nr_sites)
    probab_map = mp_from_array_repeat(paulis.probability_map, nr_sites)
    reconstruction_map = mp.dot(inv_map, probab_map)

    eye = factory.eye(nr_sites, local_dim**2)
    assert mp.norm(reconstruction_map - eye) < 1e-5

    # Check linear inversion for a particular example MPA.
    # Linear inversion works for arbitrary matrices, not only for states,
    # so we test it for an arbitrary MPA.
    mpa = factory.random_mpa(nr_sites, local_dim**2, bond_dim, randstate=rgen)
    # Normalize, otherwise the absolute error check below will not work.
    mpa /= mp.norm(mpa)
    probabs = mp.dot(probab_map, mpa)
    recons = mp.dot(inv_map, probabs)
    assert mp.norm(recons - mpa) < 1e-6


@pt.mark.parametrize('local_dim', [(2), (3), (6), (7)])
def test_povm_probability_map(local_dim, nopovm, rgen):
    # Use a random matrix rho for testing (instead of a positive matrix).
    rho = factory._zrandn((local_dim, local_dim), rgen)
    # Compare output from `povm.localpovm.POVM.probability_map` with
    # calculating probabilities element by element.
    probab_direct = np.array([np.trace(np.dot(elem, rho)) for elem in nopovm])
    probab_pmap = np.dot(nopovm.probability_map, rho.ravel())
    assert_array_almost_equal(probab_pmap, probab_direct)


@pt.mark.parametrize('nr_sites, width, local_dim, bond_dim',
                     [(6, 3, 2, 5), (4, 2, 3, 4)])
def test_mppovm_expectation(nr_sites, width, local_dim, bond_dim, nopovm, rgen):
    # Verify that :func:`povm.MPPovm.expectations()` produces
    # correct results.
    pmap = nopovm.probability_map
    mpnopovm = povm.MPPovm.from_local_povm(nopovm, width)
    # Use a random MPO rho for testing (instead of a positive MPO).
    rho = factory.random_mpa(nr_sites, (local_dim,) * 2, bond_dim, rgen)
    reductions = mpsmpo.reductions_mpo(rho, width)
    # Compute expectation values with mpnopovm.expectations(), which
    # uses mpnopovm.probability_map.
    expectations = list(mpnopovm.expectations(rho))
    assert len(expectations) == nr_sites - width + 1

    for evals_mp, rho_red in zip_longest(expectations, reductions):
        # Compute expectation values by constructing each tensor
        # product POVM element.
        rho_red_matrix = rho_red.to_array_global().reshape(
            (local_dim**width,) * 2)
        evals = []
        for factors in it.product(nopovm, repeat=width):
            elem = _tools.mkron(*factors)
            evals.append(np.trace(np.dot(elem, rho_red_matrix)))
        evals = np.array(evals).reshape((len(nopovm),) * width)

        # Compute expectation with a different construction. In the
        # end, this is (should be, we verify it here) equivalent to
        # what `mpnopovm.expectations()` does.
        evals_ten = rho_red.ravel().to_array()
        for _ in range(width):
            evals_ten = np.tensordot(evals_ten, pmap, axes=(0, 1))

        assert_array_almost_equal(evals_ten, evals)
        assert_array_almost_equal(evals_mp.to_array(), evals)


@pt.mark.parametrize('nr_sites, width, local_dim, bond_dim',
                     [(6, 3, 2, 5), (4, 2, 3, 4)])
def test_mppovm_expectation_pure(nr_sites, width, local_dim, bond_dim, rgen):
    paulis = povm.pauli_povm(local_dim)
    mppaulis = povm.MPPovm.from_local_povm(paulis, width)
    psi = factory.random_mps(nr_sites, local_dim, bond_dim, randstate=rgen)
    rho = mpsmpo.mps_to_mpo(psi)
    expect_psi = list(mppaulis.expectations(psi))
    expect_rho = list(mppaulis.expectations(rho))

    assert len(expect_psi) == len(expect_rho)
    for e_rho, e_psi in zip(expect_rho, expect_psi):
        assert_array_almost_equal(e_rho.to_array(), e_psi.to_array())


@pt.mark.parametrize('nr_sites, width, local_dim, bond_dim',
                     [(6, 3, 2, 5), (4, 2, 3, 4)])
def test_mppovm_expectation_pmps(nr_sites, width, local_dim, bond_dim, rgen):
    paulis = povm.pauli_povm(local_dim)
    mppaulis = povm.MPPovm.from_local_povm(paulis, width)
    psi = factory.random_mpa(nr_sites, (local_dim, local_dim), bond_dim,
                             randstate=rgen)
    rho = mpsmpo.pmps_to_mpo(psi)
    expect_psi = list(mppaulis.expectations(psi, mode='pmps'))
    expect_rho = list(mppaulis.expectations(rho))

    assert len(expect_psi) == len(expect_rho)
    for e_rho, e_psi in zip(expect_rho, expect_psi):
        assert_array_almost_equal(e_rho.to_array(), e_psi.to_array())


@pt.mark.parametrize(
    'nr_sites, n_small, small_startsite, local_dim',
    [(5, 2, 1, 2), (5, 2, 0, 2), (5, 2, 3, 2),
     (8, 3, 2, 2), (8, 3, 2, 3), (40, 3, 10, 2)])
def test_mppovm_match_elems_local(
        nr_sites, n_small, small_startsite, local_dim, eps=1e-10):
    """Check that match_elems() works for single- and
    multi-Pauli MPPOVMs"""
    n_right = nr_sites - n_small - small_startsite
    assert n_right >= 0

    # "Big" POVM: X on all sites, "small" POVM: X on `n_small` neighbours
    x = povm.x_povm(local_dim)
    big = povm.MPPovm.from_local_povm(x, nr_sites)
    small = povm.MPPovm.from_local_povm(x, n_small) \
                       .embed(nr_sites, small_startsite, local_dim)

    match, prefactors = small.match_elems(big)
    assert match.shape == tuple([len(x)] * n_small * 2)
    assert match.shape == prefactors.shape

    # Verify the expected one-to-one correspondence between POVM elements.
    want = np.eye(np.prod(small.outdims), dtype=bool).reshape(match.shape)
    assert (match == want).all()
    assert (abs(prefactors[match] - 1.0) <= eps).all()
    assert np.isnan(prefactors[~match]).all()

    # "Big" POVM: X on all sites, "small" POVM: Paulis on `n_small` neighbours
    paulis = povm.pauli_povm(local_dim)
    small = povm.MPPovm.from_local_povm(paulis, n_small) \
                       .embed(nr_sites, small_startsite, local_dim)
    match, prefactors = small.match_elems(big)
    assert match.shape == tuple([len(paulis)] * n_small + [len(x)] * n_small)
    assert match.shape == prefactors.shape

    # Verify that the X POVM elements were found where we expect them
    x_pos = tuple([slice(0, len(x))] * n_small)
    want = np.zeros_like(match)
    want[x_pos] = np.eye(len(x)**n_small, dtype=bool).reshape([len(x)] * 2 * n_small)
    assert (match == want).all()
    want = (2 if local_dim > 2 else 3)**-n_small
    assert (abs(prefactors[match] - want) / want <= eps).all()
    assert np.isnan(prefactors[~match]).all()

    # "Big" POVM: Y on all sites, "small" POVM: Paulis on `n_small` neighbours
    y = povm.y_povm(local_dim)
    big = povm.MPPovm.from_local_povm(y, nr_sites)
    match, prefactors = small.match_elems(big)
    assert match.shape == tuple([len(paulis)] * n_small + [len(y)] * n_small)
    assert match.shape == prefactors.shape

    # Verify that the Y POVM elements were found where we expect them
    y_pos = tuple([slice(len(x), len(x) + len(y))] * n_small)
    want = np.zeros_like(match)
    want[y_pos] = np.eye(len(y)**n_small, dtype=bool).reshape([len(y)] * 2 * n_small)
    assert (match == want).all()
    want = (2 if local_dim > 2 else 3)**-n_small
    assert (abs(prefactors[match] - want) / want <= eps).all()
    assert np.isnan(prefactors[~match]).all()


def test_mppovm_match_elems_bell(eps=1e-10):
    """Test match_elems() for a non-product MPPovm"""
    # Four Bell states (basis: |00>, |01>, |10>, |11>)
    bell = np.array((
        [(1/3)**0.5, 0, 0, (1/3)**0.5],   # (0, 0):  |00> + |11>  (proj. weight 1/3)
        [0, 1, 1, 0],                     # (0, 1):  |01> + |10>  (proj. weight 1)
        [(2/3)**0.5, 0, 0, -(2/3)**0.5],  # (0, 2):  |00> - |11>  (proj. weight 2/3)
        [0, 1, -1, 0],                    # (1, 0):  |01> - |10>  (proj. weight 1)
        [(1/3)**0.5, 0, 0, -(1/3)**0.5],  # (1, 1):  |00> - |11>  (proj. weight 1/3)
        [(2/3)**0.5, 0, 0, (2/3)**0.5],   # (1, 2):  |00> + |11>  (proj. weight 2/3)
    )) / 2**0.5
    bell_proj = np.einsum('ij, ik -> ijk', bell, bell.conj())
    bell_proj = bell_proj.reshape((2, 3) + (2,) * 4)
    # Four Bell states and two product states
    vecs = np.array((
        [0, 1, -1, 0],            # (0, 0):  |01> - |10>  (proj. weight 0.5)
        [0, 2**0.5, 0, 0],        # (0, 1):  |01>         (proj. weight 0.5)
        [0, 0, 2**0.5, 0],        # (1, 0):  |10>         (proj. weight 0.5)
        [2**0.5, 0, 0, -2**0.5],  # (1, 1):  |00> - |11>  (proj. weight 1)
        [0, 1, 1, 0],             # (2, 0):  |01> + |10>  (proj. weight 0.5)
        [2**0.5, 0, 0, 2**0.5],   # (2, 1):  |00> + |11>  (proj. weight 1)
    )) / 2
    proj = np.einsum('ij, ik -> ijk', vecs, vecs.conj())
    proj = proj.reshape((3,) + (2,) * 5)

    # Big POVM: The four Bell states (repeated two times)
    big = povm.MPPovm.from_array_global(bell_proj, plegs=3)
    big = povm.MPPovm(mp.outer([big, big]))
    # Small POVM: Two of the Bell states and four product states (on
    # the last two sites)
    small = povm.MPPovm.from_array_global(proj, plegs=3).embed(4, 2, 2)

    # Check that the POVM is normalized: elements must sum to the identity
    for mppovm in big, small:
        element_sum = sum(x.to_array_global().reshape(16, 16)
                          for x in mppovm.elements)
        assert_array_almost_equal(element_sum, np.eye(16))

    match, prefactors = small.match_elems(big, eps=eps)
    # Verify the correspondence which can be read off above
    want = np.zeros((3, 2, 2, 3), dtype=bool)
    want[0, 0, 1, 0] = True  # |01> - |10>
    want[2, 0, 0, 1] = True  # |01> + |10>
    want[1, 1, 0, 2] = True  # |00> - |11>
    want[1, 1, 1, 1] = True  # |00> - |11>
    want[2, 1, 0, 0] = True  # |00> + |11>
    want[2, 1, 1, 2] = True  # |00> + |11>
    assert (match == want).all()
    assert abs(prefactors[0, 0, 1, 0] - 0.5) <= eps
    assert abs(prefactors[2, 0, 0, 1] - 0.5) <= eps
    assert abs(prefactors[1, 1, 0, 2] - 1.5) <= eps
    assert abs(prefactors[1, 1, 1, 1] - 3) <= eps
    assert abs(prefactors[2, 1, 0, 0] - 3) <= eps
    assert abs(prefactors[2, 1, 1, 2] - 1.5) <= eps
    assert np.isnan(prefactors[~match]).all()


@pt.mark.parametrize('method, n_samples',
                     MPPOVM_SAMPLE_PARAM + [pt.mark.verylong(('cond', 10000))])
@pt.mark.parametrize('nr_sites, startsite, local_dim', MPPOVM_PARAM)
def test_mppovm_sample(
        method, n_samples, nr_sites, startsite, local_dim, rgen):
    """Check that probability estimates from samples are reasonable accurate"""
    bond_dim = 3
    eps = 1e-10
    mps = factory.random_mps(nr_sites, local_dim, bond_dim, rgen)
    mps.normalize()

    local_x = povm.x_povm(local_dim)
    local_y = povm.y_povm(local_dim)
    xx = povm.MPPovm.from_local_povm(local_x, 2)
    y = povm.MPPovm.from_local_povm(local_y, 1)
    mpp = povm.MPPovm(mp.outer([xx, povm.MPPovm.eye([local_dim]), y])) \
              .embed(nr_sites, startsite, local_dim)

    pmf_exact = mpp.pmf_as_array(mps, 'mps', eps)

    if n_samples > 100:
        n_gr = 5
    elif local_dim == 3:
        n_gr = 2
    else:
        n_gr = 3
    samples = mpp.sample(rgen, mps, n_samples, method, n_gr, 'mps', eps=eps)

    pmf_est = mpp.est_pmf(samples)

    assert abs(pmf_est.sum() - 1.0) <= eps
    assert abs(pmf_exact - pmf_est).max() <= 3 / n_samples**0.5


@pt.mark.parametrize('method, n_samples', MPPOVM_SAMPLE_PARAM)
@pt.mark.parametrize('nr_sites, startsite, local_dim', MPPOVM_PARAM)
def test_mppovm_est_pmf_from(
        method, n_samples, nr_sites, startsite, local_dim, rgen):
    """Check that probability estimates from samples are reasonable accurate"""
    bond_dim = 3
    eps = 1e-10
    nr_small = 4
    mps = factory.random_mps(nr_sites, local_dim, bond_dim, rgen)
    mps.normalize()

    lx = povm.x_povm(local_dim)
    ly = povm.y_povm(local_dim)
    lp = povm.pauli_povm(local_dim)
    x = povm.MPPovm.from_local_povm(lx, 1)
    y = povm.MPPovm.from_local_povm(ly, 1)
    pauli = povm.MPPovm.from_local_povm(lp, 1)
    xy = mp.outer((x, y))
    mpp = mp.outer((xy,) * (nr_sites // 2))
    if (nr_sites % 2) == 1:
        mpp = mp.outer((mpp, x))
    mpp = povm.MPPovm(mpp)
    small_mpp = mp.outer((pauli, povm.MPPovm.eye([local_dim]), pauli, pauli))
    small_mpp = povm.MPPovm(small_mpp).embed(nr_sites, startsite, local_dim)

    x_given = np.arange(len(lp)) < len(lx)
    y_given = (np.arange(len(lp)) >= len(lx)) \
              & (np.arange(len(lp)) < len(lx) + len(ly))
    given_sites = [x_given if ((startsite + i) % 2) == 0 else y_given
                   for i in (0, 2, 3)]
    given_expected = np.einsum('i, j, k -> ijk', *given_sites)
    pmf_exact = small_mpp.pmf_as_array(mps, 'mps', eps)

    if n_samples > 100:
        n_gr = 5
    elif local_dim == 3:
        n_gr = 2
    else:
        n_gr = 3

    samples = mpp.sample(rgen, mps, n_samples, method, n_gr, 'mps', eps=eps)
    est_pmf, est_n_samples = small_mpp.est_pmf_from(mpp, samples)
    # In this case, we use all the samples from `mpp`.
    assert est_n_samples == n_samples
    given = ~np.isnan(est_pmf)
    assert (given == given_expected).all()

    assert abs(pmf_exact[given].sum() - est_pmf[given].sum()) <= eps
    assert abs(pmf_exact[given] - est_pmf[given]).max() <= 1 / n_samples**0.5


@pt.mark.parametrize('method, n_samples', MPPOVM_SAMPLE_PARAM)
@pt.mark.parametrize('nr_sites, startsite, local_dim', MPPOVM_PARAM)
def test_mppovm_est(
        method, n_samples, nr_sites, startsite, local_dim, rgen):
    """Check that estimates from .est_pmf() and .est_lfun() are reasonably
    accurate

    """
    bond_dim = 3
    eps = 1e-10
    mps = factory.random_mps(nr_sites, local_dim, bond_dim, rgen)
    mps.normalize()

    local_x = povm.x_povm(local_dim)
    local_y = povm.y_povm(local_dim)
    xx = povm.MPPovm.from_local_povm(local_x, 2)
    y = povm.MPPovm.from_local_povm(local_y, 1)
    mpp = povm.MPPovm(mp.outer([xx, povm.MPPovm.eye([local_dim]), y])) \
              .embed(nr_sites, startsite, local_dim)

    p_exact = mpp.pmf_as_array(mps, 'mps', eps)
    p_exact = _tools.check_pmf(p_exact, eps, eps)

    cov_p_exact = np.diag(p_exact.flat) - np.outer(p_exact.flat, p_exact.flat)
    samples = mpp.sample(rgen, mps, n_samples, method, 4, 'mps', eps=eps)

    p_est = mpp.est_pmf(samples)
    ept, cov = mpp.est_lfun(None, None, samples, None, eps)
    ept_ex, single_cov_ex = mpp.lfun(None, None, mps, 'mps', eps)
    # The two exact values must match
    assert abs(ept_ex - p_exact.ravel()).max() <= eps
    # The two exact values must match
    assert abs(cov_p_exact - single_cov_ex).max() <= eps
    # The two estimates must match. This verifies that we have chosen
    # our estimator will be unbiased. (There are many other things we
    # might want to know about our estimator.)
    assert (ept == p_est.ravel()).all()
    # The estimate must be close to the true value
    assert abs(p_exact - p_est).max() <= 3 / n_samples**0.5

    cov_ex = cov_p_exact / n_samples
    # The covariances of the sample means (which we estimate here)
    # decrease by 1/n_samples, so we multiply with n_samples before
    # comparing to the rule-of-thumb for the estimation error.
    assert abs(cov - cov_ex).max() * n_samples <= 1 / n_samples**0.5

    funs = []
    nsoutdims = mpp.nsoutdims
    out = np.unravel_index(range(np.prod(nsoutdims)), nsoutdims)
    out = np.array(out).T[:, None, :].copy()
    for ind in range(np.prod(nsoutdims)):
        funs.append(lambda s, ind=ind: (s == out[ind]).all(1))

    # All probabilities sum to one, and we can estimate that well.
    coeff = np.ones(len(funs), dtype=float)
    # Test with dummy weights
    weights = np.ones(n_samples, dtype=float)
    sum_ept, sum_var = mpp.est_lfun(coeff, funs, samples, weights, eps)
    assert abs(sum_ept - 1.0) <= eps
    assert sum_var <= eps

    # Check a sum of probabilities with varying signs.
    coeff = ((-1)**rgen.choice(2, len(funs))).astype(float)
    sum_ept, sum_var = mpp.est_lfun(coeff, funs, samples, None, eps)
    ex_sum = np.inner(coeff, p_exact.flat)
    ex_var = np.inner(coeff, np.dot(cov_ex, coeff))
    assert abs(sum_ept - ex_sum) <= 3 / n_samples**0.5
    assert abs(sum_var - ex_var) * n_samples <= 3 / n_samples**0.5

    # Convert samples to counts and test again
    counts = mpp.est_pmf(samples, normalize=False, eps=eps)
    assert counts.sum() == n_samples
    count_samples = np.array(np.unravel_index(range(np.prod(mpp.nsoutdims)),
                                              mpp.nsoutdims)).T
    weights = counts.ravel()
    sum_ept2, sum_var2 = mpp.est_lfun(coeff, funs, count_samples, weights, eps)
    assert abs(sum_ept - sum_ept2) <= eps
    assert abs(sum_var - sum_var2) <= eps


@pt.mark.parametrize(
    'method, n_samples', [
        ('direct', 100),
    ])
@pt.mark.parametrize(
    'nr_sites, local_dim, bond_dim, measure_width', [
        (3, 3, 2, 2),
        (3, 2, 3, 3),
        (5, 2, 3, 2),
    ])
def test_mppovmlist_pack_unpack_samples(
        method, n_samples, nr_sites, local_dim, bond_dim, measure_width,
        rgen, eps=1e-10):
    """Check that packing and unpacking samples does not change them"""

    mps = factory.random_mps(nr_sites, local_dim, bond_dim, rgen)
    mps.normalize()

    s_povm = povm.pauli_mpp(measure_width, local_dim).block(nr_sites)
    samples = tuple(s_povm.sample(
        rgen, mps, n_samples, method, mode='mps', pack=False, eps=eps))
    packed = tuple(s_povm.pack_samples(samples))
    unpacked = tuple(s_povm.unpack_samples(packed))

    assert all(s.dtype == np.uint8 for s in samples)
    assert all(s.dtype == np.uint8 for s in unpacked)
    assert all((s == u).all() for s, u in zip(samples, unpacked))


def _pytest_want_long(request):
    # FIXME: Is there a better way to find out whether items marked
    # with `long` should be run or not?
    class dummy:
        keywords = {'long': pt.mark.verylong}
    return matchmark(dummy, request.config.option.markexpr)

@pt.fixture(params=[False, True])
def splitpauli(n_samples, nonuniform, request):
    # We use this fixture to skip certain value combinations for
    # non-long tests.
    #
    # FIXME: Is there a better way to select certain value
    # combinations from the different pt.mark.parametrize() decorators
    # except for writing down all combinations by hand?
    splitpauli = request.param
    if (not splitpauli) or _pytest_want_long(request) \
       or (n_samples >= 10000 and nonuniform):
        return splitpauli
    pt.skip("Should only be run in long tests")
    return None

@pt.mark.parametrize(
    'method, n_samples', [
        ('direct', 1000), ('direct', 10000),
        pt.mark.verylong(('direct', 100000)), pt.mark.verylong(('cond', 100))
    ])
@pt.mark.parametrize(
    'nr_sites, local_dim, bond_dim, measure_width, local_width', [
        (4, 2, 3, 2, 2),
        pt.mark.verylong((5, 2, 2, 3, 2)),
        pt.mark.verylong((4, 3, 2, 2, 2)),
    ])
@pt.mark.parametrize('nonuniform', [False, True])
def test_mppovmlist_est_pmf_from(
        method, n_samples, nr_sites, local_dim, bond_dim, measure_width,
        local_width, nonuniform, splitpauli, rgen, eps=1e-10):
    """Verify that estimated probabilities from MPPovmList.est_pmf_from()
    are reasonable accurate

    """

    mps = factory.random_mps(nr_sites, local_dim, bond_dim, rgen)
    mps.normalize()

    x, y = (povm.MPPovm.from_local_povm(p, 1)
            for p in povm.pauli_parts(local_dim)[:2])
    # POVM list with global support
    g_povm = povm.pauli_mpps(measure_width, local_dim).repeat(nr_sites)
    if nonuniform:
        add_povm = mp.outer((nr_sites - 1) * (x,) + (y,))
        g_povm = povm.MPPovmList(g_povm.mpps + (add_povm,))
    # POVM list with local support
    l_povm = povm.pauli_mpps if splitpauli else povm.pauli_mpp
    l_povm = l_povm(local_width, local_dim).block(nr_sites)
    samples = tuple(g_povm.sample(
        rgen, mps, n_samples, method, mode='mps', eps=eps))
    est_prob, n_samples = zip(*l_povm.est_pmf_from(g_povm, samples, eps))
    exact_prob = tuple(l_povm.pmf_as_array(mps, 'mps', eps))
    # Consistency check on n_samples: All entries should be equal
    # unless `nonuniform` is True.
    all_n_sam = np.concatenate(n_samples)
    assert (not (all_n_sam == all_n_sam[0]).all()) == nonuniform
    for n_sam, est, exact, mpp in zip(
            n_samples, est_prob, exact_prob, l_povm.mpps):
        assert est.shape == mpp.nsoutdims
        assert est.shape == exact.shape
        assert n_sam.shape == exact.shape
        # Compare against exact probabilities
        assert (abs(est - exact) / (3 / n_sam**0.5)).max() <= 1


def _get_povm(name, nr_sites, local_dim, local_width):
    if name == 'global':
        return povm.pauli_mpps(local_width, local_dim).repeat(nr_sites)
    elif name == 'splitpauli':
        return povm.pauli_mpps(local_width, local_dim).block(nr_sites)
    elif name == 'pauli':
        return povm.pauli_mpp(local_width, local_dim).block(nr_sites)
    else:
        raise ValueError('Unknown MP-POVM list {!r}'.format(name))

POVM_COMBOS = [
    ('global', 'pauli'), ('splitpauli', 'pauli'), ('pauli', 'pauli'),
    pt.mark.verylong(('splitpauli', 'splitpauli')), ('pauli', 'splitpauli')
]
POVM_IDS = ['+'.join(getattr(x, 'args', (x,))[0]) for x in POVM_COMBOS]

@pt.fixture(params=POVM_COMBOS, ids=POVM_IDS)
def povm_combo(function, request):
    # We use this fixture to skip certain value combinations for
    # non-long tests.
    #
    # FIXME: Is there a better way to select certain value
    # combinations from the different pt.mark.parametrize() decorators
    # except for writing down all combinatiosn by hand?
    combo = request.param
    if _pytest_want_long(request):
        return combo
    if function == 'randn' or combo == ('global', 'pauli'):
        return combo
    pt.skip("Should only be run in long tests")
    return None

@pt.mark.parametrize(
    'method, n_samples', [
        pt.mark.verylong(('cond', 100)),
        ('direct', 1000),
        pt.mark.verylong(('direct', 100000)),
    ])
@pt.mark.parametrize(
    'nr_sites, local_dim, bond_dim, measure_width, local_width', [
        (3, 2, 3, 2, 2),
        pt.mark.verylong((4, 2, 3, 3, 2)),
        pt.mark.verylong((5, 2, 3, 2, 2)),
    ])
@pt.mark.parametrize('nonuniform', [True, pt.mark.verylong(False)])
@pt.mark.parametrize('function',
                     ['randn', 'ones', 'signs', pt.mark.verylong('rand')])
def test_mppovmlist_est_lfun_from(
        method, n_samples, nr_sites, local_dim, bond_dim, measure_width,
        local_width, nonuniform, function, povm_combo, rgen, eps=1e-10):
    """Verify that estimated probabilities from MPPovmList.est_pmf_from()
    are reasonable accurate

    .. todo:: This test is too long and should be split into several
              smaller tests. Also, some of the testing done here is
              redundant.

    """

    mps = factory.random_mps(nr_sites, local_dim, bond_dim, rgen)
    mps.normalize()

    sample_povm, fun_povm = povm_combo
    fromself = sample_povm == fun_povm and measure_width == local_width
    # s_povm: POVM used to obtain samples
    s_povm = _get_povm(sample_povm, nr_sites, local_dim, measure_width)
    # f_povm: POVM on which a linear function is defined
    if fromself:
        f_povm = s_povm
    else:
        f_povm = _get_povm(fun_povm, nr_sites, local_dim, local_width)
    if function == 'rand':
        coeff = lambda x: rgen.rand(*x)
    elif function == 'randn':
        coeff = lambda x: rgen.randn(*x)
    elif function == 'ones':
        coeff = lambda x: np.ones(x)
    elif function == 'signs':
        coeff = lambda x: rgen.choice([1., -1.], x)
    else:
        raise ValueError('Unknown function {!r}'.format(function))

    # More POVMs in s_povm means more samples. Consider this in the tests.
    n_samples_eff = n_samples * len(s_povm.mpps)
    # We divide the coefficients by len(f_povm.mpps) to make the
    # estimated value have approximately same magnitude, independently
    # of len(f_povm.mpps).
    coeff = [coeff(mpp.nsoutdims) / len(f_povm.mpps) for mpp in f_povm.mpps]
    samples = tuple(s_povm.sample(
        rgen, mps, n_samples, method, mode='mps', eps=eps))
    exact_prob = tuple(f_povm.pmf_as_array(mps, 'mps', eps))

    # Compute exact estimate directly
    exact_est1, exact_var1 = f_povm.lfun([c.ravel() for c in coeff], None, mps, 'mps', eps)
    # Compute exact estimate and variance using the other POVM
    exact_est2, exact_var2 = f_povm.lfun_from(s_povm, coeff, mps, 'mps', eps=eps)
    # Estimates must agree.
    assert abs(exact_est1 - exact_est2) <= eps
    if fromself:
        # Variances can be different unless f_povm and s_povm are the same.
        assert abs(exact_var1 - exact_var2) <= eps

    est, var = f_povm.est_lfun_from(s_povm, coeff, samples, eps)

    if fromself:
        # In this case, est_lfun() and est_lfun_from() must give exactly
        # the same result.
        est2, var2 = f_povm.est_lfun([c.ravel() for c in coeff],
                                    None, samples, eps)
        assert abs(est - est2) <= eps
        assert abs(var - var2) <= eps
        # We use est_pmf() to test est_pmf_from()
        # again. MPPovmList.est_pmf() just aggregates results from
        # MPPovm.est_pmf().
        pmf1 = f_povm.est_pmf(samples, normalized=True, eps=eps)
        pmf2, _ = zip(*f_povm.est_pmf_from(s_povm, samples, eps=eps))
        assert all(abs(p1 - p2).max() <= eps for p1, p2 in zip(pmf1, pmf2))

    # The final estimator is based on the samples for
    # `s_povm`. Therefore, it is correct to use `n_samples_eff` below
    # (and not the "effective samples" for the `f_povm` probability
    # estimation returned by :func:`f_povm.est_pmf_from()`).
    exact_est = sum(np.inner(c.flat, p.flat) for c, p in zip(coeff, exact_prob))
    assert abs(exact_est - exact_est2) <= eps
    assert abs(est - exact_est) <= 6 / n_samples_eff**0.5
    if function == 'ones':
        assert abs(exact_est - 1) <= eps
        assert abs(est - exact_est) <= eps

    # The code below will only work for small systems. Probably
    # nr_sites = 16 will work, but let's stay safe.
    assert nr_sites <= 8, "Larger systems will require a lot of memory"

    # Use the estimator from `f_povm._estfun_from_estimator()` to
    # compute the exact variance of the estimate. We can assume that
    # estimator is mostly correct because we have checked that it
    # produces accurate estimates (for large numbers of samples)
    # above.
    #
    # FIXME: Drop the exact variance computation here and use
    # exact_var2 from above.
    #
    # Convert from matching functions + coefficients to coefficients
    # for each probability.
    n_samples2 = [s.shape[0] for s in samples]
    est_coeff, est_funs = f_povm._lfun_estimator(s_povm, coeff, n_samples2, eps)
    est_p_coeff = [np.zeros(mpp.nsoutdims, float) for mpp in s_povm.mpps]
    for fun_coeff, funs, p_coeff, mpp in zip(
            est_coeff, est_funs, est_p_coeff, s_povm.mpps):
        out = np.unravel_index(range(np.prod(mpp.nsoutdims)), mpp.nsoutdims)
        out = np.array(out).T.copy()
        for c, fun in zip(fun_coeff, funs):
            match = fun(out)
            p_coeff.flat[match] += c
    exact_prob = tuple(s_povm.pmf_as_array(mps, 'mps', eps))
    exact_p_cov = (np.diag(p.flat) - np.outer(p.flat, p.flat) for p in exact_prob)
    exact_var = sum(np.inner(c.flat, np.dot(cov, c.flat))
                    for c, cov in zip(est_p_coeff, exact_p_cov))
    assert abs(exact_var - exact_var2) <= eps
    if fromself:
        # `f_povm` and `s_povm` are equal. We must obtain exactly the
        # same result without using the matching functions from above:
        exact_prob = tuple(f_povm.pmf_as_array(mps, 'mps', eps))
        exact_p_cov = (np.diag(p.flat) - np.outer(p.flat, p.flat) for p in exact_prob)
        exact_var2 = sum(np.inner(c.flat, np.dot(cov, c.flat))
                         for c, cov in zip(coeff, exact_p_cov))
        assert abs(exact_var - exact_var2) <= eps
    # Convert variance to variance of the estimator (=average)
    exact_var /= n_samples

    bound = 6 if sample_povm == 'pauli' else 1
    assert n_samples * abs(var - exact_var) <= bound / n_samples_eff**0.5
    if function == 'ones':
        assert abs(exact_var) <= eps
        assert abs(var - exact_var) <= eps
<|MERGE_RESOLUTION|>--- conflicted
+++ resolved
@@ -83,19 +83,6 @@
         raise ValueError('Unknown fixture name {}'.format(nopovm_name))
 
 
-<<<<<<< HEAD
-@pt.mark.parametrize('nr_sites, local_dim', [(5, 2), (4, 3), (3, 4)])
-def test_mppovm_iter(nr_sites, nopovm):
-    # Check that MPPovm.__iter__ returns the local tensors we expect
-    # for an MPA.
-    want_lt = nopovm._elements[None, ..., None]
-    mpp = povm.MPPovm.from_local_povm(nopovm, width=nr_sites)
-    for lt in mpp:
-        assert_array_equal(lt, want_lt)
-
-
-=======
->>>>>>> 640a5f27
 @pt.mark.parametrize('dim', [(2), (3), (6), (7)])
 def test_povm_normalization_ic(dim):
     for name, constructor in ALL_POVMS.items():
