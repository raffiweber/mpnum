--- conflicted
+++ resolved
@@ -2,13 +2,14 @@
 #
 from __future__ import absolute_import, division, print_function
 
+import numpy as np
+import pytest as pt
+from numpy.testing import assert_array_almost_equal
+
 import mpnum.factory as factory
 import mpnum.mparray as mp
 import mpnum.mpsmpo as mm
-import numpy as np
-import pytest as pt
 from mpnum import tools
-from numpy.testing import assert_array_almost_equal
 
 
 def _get_reductions(red_fun, mpa, max_red_width):
@@ -93,15 +94,9 @@
     'nr_sites, local_dim, rank, keep',
     [(20, 2, 16, [4, 5, 17, 18]), (20, 2, 32, [4, 5, 17, 18])]
 )
-<<<<<<< HEAD
-def test_pmps_reduction_array_slow_noprune(nr_sites, local_dim, rank, keep, rgen,
-                                   benchmark):
-    pmps = factory.random_mpa(nr_sites, (local_dim, local_dim), rank,
-=======
 def test_pmps_reduction_array_slow_noprune(
-        nr_sites, local_dim, bond_dim, keep, rgen, benchmark):
-    pmps = factory.random_mpa(nr_sites, (local_dim, local_dim), bond_dim,
->>>>>>> 7a4ae113
+        nr_sites, local_dim, rank, keep, rgen, benchmark):
+    pmps = factory.random_mpa(nr_sites, (local_dim, local_dim), rank,
                               dtype=np.complex_, normalized=True,
                               randstate=rgen)
     # NB: The maximal distance between sites of the reduction is
@@ -115,15 +110,9 @@
     'nr_sites, local_dim, rank, keep',
     [(32, 2, 16, [1, 2, 17, 18])]
 )
-<<<<<<< HEAD
-def test_pmps_reduction_array_slow_prune(nr_sites, local_dim, rank, keep, rgen,
-                                   benchmark):
-    pmps = factory.random_mpa(nr_sites, (local_dim, local_dim), rank,
-=======
 def test_pmps_reduction_array_slow_prune(
-        nr_sites, local_dim, bond_dim, keep, rgen, benchmark):
-    pmps = factory.random_mpa(nr_sites, (local_dim, local_dim), bond_dim,
->>>>>>> 7a4ae113
+        nr_sites, local_dim, rank, keep, rgen, benchmark):
+    pmps = factory.random_mpa(nr_sites, (local_dim, local_dim), rank,
                               dtype=np.complex_, normalized=True,
                               randstate=rgen)
     benchmark(
