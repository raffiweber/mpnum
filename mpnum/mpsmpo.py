#!/usr/bin/env python
# encoding: utf-8
"""TODO What considered an MPS/MPO/PMPS? What are the conventions?"""
# TODO Are derived classes MPO/MPS/PMPS of any help?

from __future__ import absolute_import, division, print_function

import numpy as np
from numpy.testing import assert_array_equal

import mpnum.mparray as mp
from mpnum._tools import matdot
from six.moves import range


def reductions_mpo(mpa, width, startsites=None):
    """Take an MPA with two physical legs per site and perform partial trace
    over the complement the sites startsites[i], ..., startsites[i] + width.

    :param mpa: MPArray with two physical legs (a Matrix Product Operator)
    :param width: number of sites in support of the results
<<<<<<< HEAD
    :param startsites: Iterator yielding the index of the leftmost sites of the
        supports of the results (default all possible reductions in ascending
        order)
    :returns: Iterator over (startsite, reduced_mpa)
=======
    :returns: Iterator over reduced_state_as_mpo, same order as 'startsites'
>>>>>>> b8af29f1
    """
    if startsites is None:
        startsites = range(len(mpa) - width + 1)

    assert_array_equal(mpa.plegs, 2)
    rem_left = {0: np.array(1, ndmin=2)}
    rem_right = rem_left.copy()

    def get_remainder(rem_cache, num_sites, end):
        """Obtain the vectors resulting from tracing over
        the left or right end of a Matrix Product Operator.

        :param rem_cache: Save remainder terms with smaller num_sites here
        :param num_sites: Number of sites from left or right that have been
            traced over.
        :param end: +1 or -1 for tracing over the left or right end
        """
        try:
            return rem_cache[num_sites]
        except KeyError:
            rem = get_remainder(rem_cache, num_sites - 1, end)
            last_pos = num_sites - 1 if end == 1 else -num_sites
            add = np.trace(mpa[last_pos], axis1=1, axis2=2)
            if end == -1:
                rem, add = add, rem

            rem_cache[num_sites] = matdot(rem, add)
            return rem_cache[num_sites]

    num_sites = len(mpa)
    for startsite in startsites:
        # FIXME we could avoid taking copies here, but then in-place
        # multiplication would have side effects. We could make the
        # affected arrays read-only to turn unnoticed side effects into
        # errors.
        # Is there something like a "lazy copy" or "copy-on-write"-copy?
        # I believe not.
        ltens = [lten.copy() for lten in mpa[startsite:startsite + width]]
        rem = get_remainder(rem_left, startsite, 1)
        ltens[0] = matdot(rem, ltens[0])
        rem = get_remainder(rem_right, num_sites - (startsite + width), -1)
        ltens[-1] = matdot(ltens[-1], rem)
        yield mp.MPArray(ltens)


def reductions_pmps(pmps, width, startsites=None):
    """Take a local purification MPS and perform partial trace over the
    complement the sites startsites[i], ..., startsites[i] + width.

    Local purification pmps of the reduced states are obtained by
    normalizing suitably and combining the bond and ancilla indices at
    the edge into a larger ancilla dimension.

    :param MPArray mpa: An MPA with two physical legs (system and ancilla)
    :param width: number of sites in support of the results
<<<<<<< HEAD
    :param startsites: Iterator yielding the index of the leftmost sites of the
        supports of the results (default all possible reductions in ascending
        order)
    :returns: Iterator over (startsite, reduced_locpuri_mps)
=======
    :returns: Iterator over reduced_state_as_pmps, same order as 'startsites'
>>>>>>> b8af29f1

    """
    if startsites is None:
        startsites = range(len(pmps) - width + 1)

    for site in startsites:
        pmps.normalize(left=site, right=site + width)

        # leftmost site
        lten = pmps[site]
        left_bd, system, ancilla, right_bd = lten.shape
        newshape = (1, system, left_bd * ancilla, right_bd)
        ltens = [lten.swapaxes(0, 1).copy().reshape(newshape)]

        # central ones
        ltens += (lten.copy() for lten in pmps[site + 1:site + width - 1])

        # rightmost site
        lten = pmps[site + width - 1]
        left_bd, system, ancilla, right_bd = lten.shape
        newshape = (left_bd, system, ancilla * right_bd, 1)
        ltens += [lten.copy().reshape(newshape)]

        reduced_mps = mp.MPArray(ltens)
        yield reduced_mps


def pmps_to_mpo(pmps):
    """Convert a local purification MPS to a mixed state MPO.

    A mixed state on n sites is represented in local purification MPS
    form by a MPA with n sites and two physical legs per site. The
    first physical leg is a 'system' site, while the second physical
    leg is an 'ancilla' site.

    :param MPArray pmps: An MPA with two physical legs (system and ancilla)
    :returns: An MPO (density matrix as MPA with two physical legs)

    """
    return mp.dot(pmps, pmps.adj())


def mps_to_pmps(mps):
    """Convert a pure MPS into a local purification MPS mixed state.

    The ancilla legs will have dimension one, not increasing the
    memory required for the MPS.

    :param MPArray mps: An MPA with one physical leg
    :returns: An MPA with two physical legs (system and ancilla)

    """
    assert_array_equal(mps.plegs, 1)
    ltens = (lten.reshape(lten.shape[0:2] + (1, lten.shape[2])) for lten in mps)
    return mp.MPArray(ltens)


def mps_as_mpo(mps):
    """Convert a pure MPS to a mixed state MPO.

    :param MPArray mps: An MPA with one physical leg
    :returns: An MPO (density matrix as MPA with two physical legs)
    """
    return pmps_to_mpo(mps_to_pmps(mps))<|MERGE_RESOLUTION|>--- conflicted
+++ resolved
@@ -19,14 +19,10 @@
 
     :param mpa: MPArray with two physical legs (a Matrix Product Operator)
     :param width: number of sites in support of the results
-<<<<<<< HEAD
     :param startsites: Iterator yielding the index of the leftmost sites of the
         supports of the results (default all possible reductions in ascending
         order)
-    :returns: Iterator over (startsite, reduced_mpa)
-=======
     :returns: Iterator over reduced_state_as_mpo, same order as 'startsites'
->>>>>>> b8af29f1
     """
     if startsites is None:
         startsites = range(len(mpa) - width + 1)
@@ -82,14 +78,10 @@
 
     :param MPArray mpa: An MPA with two physical legs (system and ancilla)
     :param width: number of sites in support of the results
-<<<<<<< HEAD
     :param startsites: Iterator yielding the index of the leftmost sites of the
         supports of the results (default all possible reductions in ascending
         order)
-    :returns: Iterator over (startsite, reduced_locpuri_mps)
-=======
     :returns: Iterator over reduced_state_as_pmps, same order as 'startsites'
->>>>>>> b8af29f1
 
     """
     if startsites is None:
